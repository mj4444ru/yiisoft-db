--- conflicted
+++ resolved
@@ -7,12 +7,8 @@
 
 namespace yii\db\cubrid;
 
-<<<<<<< HEAD
 use yii\base\InvalidArgumentException;
-=======
-use yii\base\InvalidParamException;
 use yii\base\NotSupportedException;
->>>>>>> accc2a34
 use yii\db\Exception;
 
 /**
@@ -87,16 +83,10 @@
 
             return 'ALTER TABLE ' . $this->db->schema->quoteTableName($tableName) . " AUTO_INCREMENT=$value;";
         } elseif ($table === null) {
-<<<<<<< HEAD
             throw new InvalidArgumentException("Table not found: $tableName");
-        } else {
-            throw new InvalidArgumentException("There is not sequence associated with table '$tableName'.");
-=======
-            throw new InvalidParamException("Table not found: $tableName");
->>>>>>> accc2a34
-        }
-
-        throw new InvalidParamException("There is not sequence associated with table '$tableName'.");
+        }
+
+        throw new InvalidArgumentException("There is not sequence associated with table '$tableName'.");
     }
 
     /**
