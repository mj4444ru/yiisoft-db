--- conflicted
+++ resolved
@@ -258,16 +258,13 @@
         echo "    > create table $table ...";
         $time = microtime(true);
         $this->db->createCommand()->createTable($table, $columns, $options)->execute();
-<<<<<<< HEAD
-        echo ' done (time: ' . sprintf('%.3f', microtime(true) - $time) . "s)\n";
-=======
+        echo ' done (time: ' . sprintf('%.3f', microtime(true) - $time) . "s)\n";
         foreach ($columns as $column => $type) {
             if ($type instanceof ColumnSchemaBuilder && $type->comment !== null) {
                 $this->db->createCommand()->addCommentOnColumn($table, $column, $type->comment)->execute();
             }
         }
         echo " done (time: " . sprintf('%.3f', microtime(true) - $time) . "s)\n";
->>>>>>> 97aac92d
     }
 
     /**
@@ -320,14 +317,10 @@
         echo "    > add column $column $type to table $table ...";
         $time = microtime(true);
         $this->db->createCommand()->addColumn($table, $column, $type)->execute();
-<<<<<<< HEAD
-        echo ' done (time: ' . sprintf('%.3f', microtime(true) - $time) . "s)\n";
-=======
         if ($type instanceof ColumnSchemaBuilder && $type->comment !== null) {
             $this->db->createCommand()->addCommentOnColumn($table, $column, $type->comment)->execute();
         }
-        echo " done (time: " . sprintf('%.3f', microtime(true) - $time) . "s)\n";
->>>>>>> 97aac92d
+        echo ' done (time: ' . sprintf('%.3f', microtime(true) - $time) . "s)\n";
     }
 
     /**
@@ -370,16 +363,11 @@
         echo "    > alter column $column in table $table to $type ...";
         $time = microtime(true);
         $this->db->createCommand()->alterColumn($table, $column, $type)->execute();
-<<<<<<< HEAD
-        echo ' done (time: ' . sprintf('%.3f', microtime(true) - $time) . "s)\n";
-=======
-
         if ($type instanceof ColumnSchemaBuilder && $type->comment !== null) {
             $this->db->createCommand()->addCommentOnColumn($table, $column, $type->comment)->execute();
         }
 
-        echo " done (time: " . sprintf('%.3f', microtime(true) - $time) . "s)\n";
->>>>>>> 97aac92d
+        echo ' done (time: ' . sprintf('%.3f', microtime(true) - $time) . "s)\n";
     }
 
     /**
@@ -479,13 +467,14 @@
      * @param string $column the name of the column to be commented. The column name will be properly quoted by the method.
      * @param string $comment the text of the comment to be added. The comment will be properly quoted by the method.
      * @return $this the command object itself
+     * @since 2.0.8
      */
     public function addCommentOnColumn($table, $column, $comment)
     {
         echo "    > add comment on column $column ...";
         $time = microtime(true);
         $this->db->createCommand()->addCommentOnColumn($table, $column, $comment)->execute();
-        echo " done (time: " . sprintf('%.3f', microtime(true) - $time) . "s)\n";
+        echo ' done (time: ' . sprintf('%.3f', microtime(true) - $time) . "s)\n";
     }
 
     /**
@@ -494,13 +483,14 @@
      * @param string $table the table whose column is to be commented. The table name will be properly quoted by the method.
      * @param string $comment the text of the comment to be added. The comment will be properly quoted by the method.
      * @return $this the command object itself
+     * @since 2.0.8
      */
     public function addCommentOnTable($table, $comment)
     {
         echo "    > add comment on table $table ...";
         $time = microtime(true);
         $this->db->createCommand()->addCommentOnTable($table, $comment)->execute();
-        echo " done (time: " . sprintf('%.3f', microtime(true) - $time) . "s)\n";
+        echo ' done (time: ' . sprintf('%.3f', microtime(true) - $time) . "s)\n";
     }
 
     /**
@@ -509,13 +499,14 @@
      * @param string $table the table whose column is to be commented. The table name will be properly quoted by the method.
      * @param string $column the name of the column to be commented. The column name will be properly quoted by the method.
      * @return $this the command object itself
+     * @since 2.0.8
      */
     public function dropCommentFromColumn($table, $column)
     {
         echo "    > drop comment from column $column ...";
         $time = microtime(true);
         $this->db->createCommand()->dropCommentFromColumn($table, $column, $comment)->execute();
-        echo " done (time: " . sprintf('%.3f', microtime(true) - $time) . "s)\n";
+        echo ' done (time: ' . sprintf('%.3f', microtime(true) - $time) . "s)\n";
     }
 
     /**
@@ -523,12 +514,13 @@
      *
      * @param string $table the table whose column is to be commented. The table name will be properly quoted by the method.
      * @return $this the command object itself
+     * @since 2.0.8
      */
     public function dropCommentFromTable($table)
     {
         echo "    > drop comment from table $table ...";
         $time = microtime(true);
         $this->db->createCommand()->dropCommentFromTable($table, $comment)->execute();
-        echo " done (time: " . sprintf('%.3f', microtime(true) - $time) . "s)\n";
+        echo ' done (time: ' . sprintf('%.3f', microtime(true) - $time) . "s)\n";
     }
 }